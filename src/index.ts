--- conflicted
+++ resolved
@@ -243,40 +243,26 @@
             }
         }
 
-<<<<<<< HEAD
         const serveStaticFile = async (pathName: string, requestHeaders?: Record<string, string | undefined>) => {
-            // Normalize for ignore matching
-            const rel = pathName.startsWith(assetsDir)
-                ? pathName.slice(assetsDir.length)
-                : pathName
+            const normalizedPath = normalizePath(pathName)
+            const rel = normalizedPath.startsWith(assetsDir)
+                ? normalizedPath.slice(assetsDir.length)
+                : normalizedPath
             if (shouldIgnore(rel)) return null
 
-            const cache = fileCache.get(pathName)
+            const cache = fileCache.get(normalizedPath)
             if (cache) return cache.clone()
 
-            const fileStat = await fs.stat(pathName).catch(() => null)
+            const fileStat = await fs.stat(normalizedPath).catch(() => null)
             if (!fileStat) return null
 
             if (!indexHTML && fileStat.isDirectory()) return null
-=======
-        app.onError(() => {}).get(
-            `${prefix}/*`,
-            async ({ params, headers: requestHeaders }) => {
-                const pathName = normalizePath(
-                    path.join(
-                        assets,
-                        decodeURI
-                            ? (fastDecodeURI(params['*']) ?? params['*'])
-                            : params['*']
-                    )
-                )
->>>>>>> 006fe7ea
 
             let file: NonNullable<Awaited<ReturnType<typeof getFile>>> | undefined
-            let targetPath = pathName
+            let targetPath = normalizedPath
 
             if (!isBun && indexHTML) {
-                const htmlPath = path.join(pathName, 'index.html')
+                const htmlPath = path.join(normalizedPath, 'index.html')
                 const cache = fileCache.get(htmlPath)
                 if (cache) return cache.clone()
 
@@ -286,8 +272,8 @@
                 }
             }
 
-            if (!file && !fileStat.isDirectory() && (await fileExists(pathName)))
-                file = await getFile(pathName)
+            if (!file && !fileStat.isDirectory() && (await fileExists(normalizedPath)))
+                file = await getFile(normalizedPath)
 
             if (!file) return null
 
@@ -318,7 +304,7 @@
                 )
             })
 
-            fileCache.set(pathName, response)
+            fileCache.set(normalizedPath, response)
             return response.clone()
         }
 
